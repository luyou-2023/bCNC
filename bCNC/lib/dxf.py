--- conflicted
+++ resolved
@@ -531,11 +531,7 @@
 		"""Convert complex objects (SPLINE,ELLIPSE) to polylines"""
 		if self.type == "SPLINE":
 			# Convert to polyline
-<<<<<<< HEAD
-			xyz  = list(zip(self[10], self[20], self[30]))
-=======
 			xyz =to_zip(self[10], self[20], self[30])
->>>>>>> 328a142f
 			flag = int(self.get(70,0))
 			closed   = bool(flag & Entity.CLOSED)
 			periodic = bool(flag & Entity.PERIODIC)
