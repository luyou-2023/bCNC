--- conflicted
+++ resolved
@@ -5454,8 +5454,7 @@
                 else:
                     yield p
 
-<<<<<<< HEAD
-=======
+
     def bbox(self, transformed=True):
         """returns a bounding box for the input Path"""
         bbs = [seg.bbox() for seg in self._segments if not isinstance(Close, Move)]
@@ -5469,7 +5468,6 @@
         ymax = max(ymaxs)
         return xmin, ymin, xmax, ymax
 
->>>>>>> 328a142f
     def reify(self):
         """
         Realizes the transform to the shape properties.
