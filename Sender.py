--- conflicted
+++ resolved
@@ -924,31 +924,6 @@
 						fields = line[1:-1].split("|")
 						#print fields
 						if not self._alarm:
-<<<<<<< HEAD
-							CNC.vars["state"] = pat.group(1)
-						elif  self._gcount > 2 and CNC.vars["state"] == CONNECTED:
-							# turn off alarm for connected status once a valid gcode event occurs
-							self._alarm = False
-						CNC.vars["mx"] = float(pat.group(2))
-						CNC.vars["my"] = float(pat.group(3))
-						CNC.vars["mz"] = float(pat.group(4))
-						CNC.vars["wx"] = float(pat.group(5))
-						CNC.vars["wy"] = float(pat.group(6))
-						CNC.vars["wz"] = float(pat.group(7))
-						self._posUpdate = True
-						if pat.group(1) != "Hold" and self._msg:
-							self._msg = None
-
-						# Machine is Idle buffer is empty
-						# stop waiting and go on
-						#print "<<< WAIT=",wait,sline,pat.group(1),sum(cline)
-						#print ">>>", line
-						if wait and not cline and pat.group(1)=="Idle":
-							#print ">>>",line
-							wait = False
-							#print "<<< NO MORE WAIT"
-							self._gcount += 1
-=======
 							CNC.vars["state"] = fields[0]
 						for field in fields[1:]:
 							word = SPLITPAT.split(field)
@@ -975,7 +950,6 @@
 								CNC.vars["wcoy"] = float(word[2])
 								CNC.vars["wcoz"] = float(word[3])
 
->>>>>>> f709c149
 					else:
 						status = False
 						pat = STATUSPAT.match(line)
